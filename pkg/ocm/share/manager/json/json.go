--- conflicted
+++ resolved
@@ -288,10 +288,6 @@
 				return nil, err
 			}
 		}
-<<<<<<< HEAD
-
-=======
->>>>>>> 9427b774
 		requestBodyMap := map[string]string{
 			"shareWith":    g.Grantee.GetUserId().OpaqueId,
 			"name":         name,
@@ -299,53 +295,12 @@
 			"owner":        userID.OpaqueId,
 			"protocol":     string(protocol),
 			"meshProvider": userID.Idp,
-<<<<<<< HEAD
-		}
-		requestBody, err := json.Marshal(requestBodyMap)
-		if err != nil {
-			err = errors.Wrap(err, "error marshalling request body")
-			return nil, err
-		}
-		ocmEndpoint, err := getOCMEndpoint(pi)
-		if err != nil {
-			return nil, err
-		}
-		u, err := url.Parse(ocmEndpoint)
-		if err != nil {
-			return nil, err
-		}
-		u.Path = path.Join(u.Path, createOCMCoreShareEndpoint)
-		recipientURL := u.String()
-
-		req, err := http.NewRequest("POST", recipientURL, strings.NewReader(string(requestBody)))
-		if err != nil {
-			return nil, errors.Wrap(err, "json: error framing post request")
-		}
-		req.Header.Set("Content-Type", "application/json; param=value")
-
-		resp, err := m.client.Do(req)
-=======
 		}
 		err = sender.Send(requestBodyMap, pi)
->>>>>>> 9427b774
 		if err != nil {
 			err = errors.Wrap(err, "error marshalling protocol data")
 			return nil, err
 		}
-
-<<<<<<< HEAD
-		defer resp.Body.Close()
-		if (resp.StatusCode != http.StatusCreated) && (resp.StatusCode != http.StatusOK) {
-			respBody, e := ioutil.ReadAll(resp.Body)
-			if e != nil {
-				e = errors.Wrap(e, "json: error reading request body")
-				return nil, e
-			}
-			err = errors.Wrap(errors.New(fmt.Sprintf("%s: %s", resp.Status, string(respBody))), "json: error sending create ocm core share post request")
-			return nil, err
-		}
-=======
->>>>>>> 9427b774
 	}
 
 	m.Lock()
